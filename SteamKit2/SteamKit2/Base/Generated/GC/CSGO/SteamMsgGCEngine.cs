--- conflicted
+++ resolved
@@ -8,11 +8,9 @@
 //------------------------------------------------------------------------------
 #pragma warning disable 1591
 
-<<<<<<< HEAD
+// Option: missing-value detection (*Specified/ShouldSerialize*/Reset*) enabled
+    
 // Option: light framework (CF/Silverlight) enabled
-=======
-// Option: missing-value detection (*Specified/ShouldSerialize*/Reset*) enabled
->>>>>>> 332b58c0
     
 // Generated from: engine_gcmessages.proto
 // Note: requires additional types generated from: google/protobuf/descriptor.proto
@@ -32,7 +30,7 @@
       set { _match_id = value; }
     }
     [global::System.Xml.Serialization.XmlIgnore]
-    [global::System.ComponentModel.Browsable(false)]
+    
     public bool match_idSpecified
     {
       get { return _match_id != null; }
@@ -50,7 +48,7 @@
       set { _instance_id = value; }
     }
     [global::System.Xml.Serialization.XmlIgnore]
-    [global::System.ComponentModel.Browsable(false)]
+    
     public bool instance_idSpecified
     {
       get { return _instance_id != null; }
@@ -68,7 +66,7 @@
       set { _signupfragment = value; }
     }
     [global::System.Xml.Serialization.XmlIgnore]
-    [global::System.ComponentModel.Browsable(false)]
+    
     public bool signupfragmentSpecified
     {
       get { return _signupfragment != null; }
@@ -86,7 +84,7 @@
       set { _currentfragment = value; }
     }
     [global::System.Xml.Serialization.XmlIgnore]
-    [global::System.ComponentModel.Browsable(false)]
+    
     public bool currentfragmentSpecified
     {
       get { return _currentfragment != null; }
@@ -104,7 +102,7 @@
       set { _tickrate = value; }
     }
     [global::System.Xml.Serialization.XmlIgnore]
-    [global::System.ComponentModel.Browsable(false)]
+    
     public bool tickrateSpecified
     {
       get { return _tickrate != null; }
@@ -122,7 +120,7 @@
       set { _tick = value; }
     }
     [global::System.Xml.Serialization.XmlIgnore]
-    [global::System.ComponentModel.Browsable(false)]
+    
     public bool tickSpecified
     {
       get { return _tick != null; }
@@ -140,7 +138,7 @@
       set { _rtdelay = value; }
     }
     [global::System.Xml.Serialization.XmlIgnore]
-    [global::System.ComponentModel.Browsable(false)]
+    
     public bool rtdelaySpecified
     {
       get { return _rtdelay != null; }
@@ -158,7 +156,7 @@
       set { _rcvage = value; }
     }
     [global::System.Xml.Serialization.XmlIgnore]
-    [global::System.ComponentModel.Browsable(false)]
+    
     public bool rcvageSpecified
     {
       get { return _rcvage != null; }
@@ -176,7 +174,7 @@
       set { _keyframe_interval = value; }
     }
     [global::System.Xml.Serialization.XmlIgnore]
-    [global::System.ComponentModel.Browsable(false)]
+    
     public bool keyframe_intervalSpecified
     {
       get { return _keyframe_interval != null; }
